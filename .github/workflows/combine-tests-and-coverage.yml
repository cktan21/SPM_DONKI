name: Tests and Coverage (Combined)

on:
    pull_request:
        branches:
            - main
    push:
        branches:
            - main
    workflow_dispatch:

concurrency:
    group: ${{ github.workflow }}-${{ github.event.pull_request.number || github.run_id }}
    cancel-in-progress: true

jobs:
    unit-tests:
        name: Python Unit Tests + Coverage
        runs-on: ubuntu-latest
        env:
            SUPABASE_URL: ${{ secrets.SUPABASE_URL }}
            SUPABASE_API_KEY: ${{ secrets.SUPABASE_API_KEY }}
            SUPABASE_JWT_SECRET: ${{ secrets.SUPABASE_JWT_SECRET }}
            SUPABASE_SERVICE_ROLE_KEY: ${{ secrets.SUPABASE_SERVICE_ROLE_KEY }}
            INTERNAL_API_KEY: ${{ secrets.INTERNAL_API_KEY }}
        steps:
            - name: 📥 Checkout code
              uses: actions/checkout@v4

            - name: Install Python
              uses: actions/setup-python@v5
              with:
                  python-version: "3.13"

            - name: Cache Python dependencies
              uses: actions/cache@v4
              with:
                  path: ~/.cache/pip
                  key: ${{ runner.os }}-pip-${{ hashFiles('**/requirements.txt') }}
                  restore-keys: |
                      ${{ runner.os }}-pip-

            - name: Install Python Dependencies
              run: |
                  python -m pip install --upgrade pip
                  pip install pytest pytest-cov coveralls supabase dotenv fastapi httpx pydantic uvicorn
                  pip install \
                    fastapi \
                    starlette \
                    pydantic \
                    httpx \
                    anyio \
                    uvicorn \
                    pytest \
                    pytest-cov \
                    pytest-asyncio \
                    python-dateutil \
                    apscheduler \
                    pytz \
                    kafka-python-ng

            - name: Run Unit Tests (pytest) with coverage
              run: |
                  pytest -v --cov=./backend/services/ \
                    --cov-report=term-missing \
                    --cov-report=xml:coverage-python.xml \
                    test/unit/

            - name: Upload Python coverage to Coveralls (parallel)
              uses: coverallsapp/github-action@v2
              with:
                  github-token: ${{ secrets.GITHUB_TOKEN }}
                  flag-name: python
                  parallel: true
                  file: coverage-python.xml
                  format: cobertura
              env:
                  COVERALLS_REPO_TOKEN: ${{ secrets.COVERALLS_REPO_TOKEN }}

    integration-tests:
        name: Go Integration Tests + Coverage
        runs-on: ubuntu-latest
        env:
            SUPABASE_URL: ${{ secrets.SUPABASE_URL }}
            SUPABASE_API_KEY: ${{ secrets.SUPABASE_API_KEY }}
            SUPABASE_JWT_SECRET: ${{ secrets.SUPABASE_JWT_SECRET }}
            SUPABASE_SERVICE_ROLE_KEY: ${{ secrets.SUPABASE_SERVICE_ROLE_KEY }}
            INTERNAL_API_KEY: ${{ secrets.INTERNAL_API_KEY }}
            SMTP_SERVER: ${{ secrets.SMTP_SERVER }}
            SMTP_PORT: ${{ secrets.SMTP_PORT }}
            SMTP_USER: ${{ secrets.SMTP_USER }}
            SMTP_PASS: ${{ secrets.SMTP_PASS }}
        defaults:
            run:
                working-directory: ./backend
        steps:
            - name: 📥 Checkout code
              uses: actions/checkout@v4

            - name: Setup Go
              uses: actions/setup-go@v4
              with:
                  go-version: "1.25"

            - name: Cache Go modules
              uses: actions/cache@v4
              with:
                  path: |
                      ~/.cache/go-build
                      ~/go/pkg/mod
                  key: ${{ runner.os }}-go-${{ hashFiles('**/go.sum') }}
                  restore-keys: |
                      ${{ runner.os }}-go-

            - name: Setup Docker Buildx
              uses: docker/setup-buildx-action@v3

            - name: Start services (optimized)
              run: |
                  export DOCKER_BUILDKIT=1
                  export BUILDKIT_PROGRESS=plain
                  docker compose up -d --build
                  echo "Waiting for containers to start..."
                  timeout 120s bash -c 'until docker compose ps | grep -q "healthy\|Up"; do sleep 2; done'
                  echo "Containers are up, waiting for HTTP services to be ready..."

                  # Wait for actual HTTP health endpoints
                  wait_for_service() {
                      local url=$1
                      local max_attempts=60
                      local attempt=1
                      
                      echo "Waiting for $url..."
                      while [ $attempt -le $max_attempts ]; do
                          if curl -f -s --max-time 5 "$url" > /dev/null 2>&1; then
                              echo "✅ $url is ready"
                              return 0
                          fi
                          sleep 2
                          attempt=$((attempt + 1))
                      done
                      echo "⚠️ Warning: $url not ready after $max_attempts attempts"
                      return 1
                  }

                  # Wait for critical services (non-blocking warnings for others)
                  wait_for_service "http://localhost:5100" || true  # User Service
                  wait_for_service "http://localhost:5200" || true  # Project Service
                  wait_for_service "http://localhost:5300" || true  # Schedule Service
<<<<<<< HEAD
                  wait_for_service "http://localhost:4100" || true  # Manage-Project Service
                  wait_for_service "http://localhost:4000" || true  # Manage-Task Service
                  wait_for_service "http://localhost:4500" || true  # Notify User Service
                  wait_for_service "http://localhost:5500" || true  # Tasks Service
=======
                  wait_for_service "http://localhost:5500" || true  # Tasks Service
                  wait_for_service "http://localhost:4000" || true  # Manage-Task Service
                  wait_for_service "http://localhost:4100" || true  # Manage-Project Service
                  wait_for_service "http://localhost:4500" || true  # Notify User Service
>>>>>>> b668531a
                  wait_for_service "http://localhost:8000/user" || true  # Kong Gateway

                  echo "Services health check complete!"

            - name: Run Go integration tests with coverage
              working-directory: ./test/integration
              run: |
                  go test -v -race -covermode=atomic -coverprofile=coverage.out

            - name: Verify coverage file exists
              working-directory: ./test/integration
              run: |
                  if [ -f coverage.out ]; then
                      echo "✅ Coverage file exists"
                      echo "Coverage file size: $(wc -l < coverage.out) lines"
                      head -5 coverage.out || true
                  else
                      echo "⚠️ Warning: coverage.out not found"
                  fi

            - name: Upload Go coverage to Coveralls (parallel)
              uses: shogo82148/actions-goveralls@v1
              with:
                  path-to-profile: test/integration/coverage.out
                  parallel: true
                  flag-name: go
              env:
                  COVERALLS_REPO_TOKEN: ${{ secrets.COVERALLS_REPO_TOKEN }}
              continue-on-error: true

            - name: Container Cleanup
              if: always()
              run: |
                  docker compose down --volumes --remove-orphans
                  docker system prune -f<|MERGE_RESOLUTION|>--- conflicted
+++ resolved
@@ -147,17 +147,10 @@
                   wait_for_service "http://localhost:5100" || true  # User Service
                   wait_for_service "http://localhost:5200" || true  # Project Service
                   wait_for_service "http://localhost:5300" || true  # Schedule Service
-<<<<<<< HEAD
-                  wait_for_service "http://localhost:4100" || true  # Manage-Project Service
-                  wait_for_service "http://localhost:4000" || true  # Manage-Task Service
-                  wait_for_service "http://localhost:4500" || true  # Notify User Service
-                  wait_for_service "http://localhost:5500" || true  # Tasks Service
-=======
                   wait_for_service "http://localhost:5500" || true  # Tasks Service
                   wait_for_service "http://localhost:4000" || true  # Manage-Task Service
                   wait_for_service "http://localhost:4100" || true  # Manage-Project Service
                   wait_for_service "http://localhost:4500" || true  # Notify User Service
->>>>>>> b668531a
                   wait_for_service "http://localhost:8000/user" || true  # Kong Gateway
 
                   echo "Services health check complete!"
