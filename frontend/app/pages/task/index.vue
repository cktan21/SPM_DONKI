<script setup lang="ts">
import { onMounted, computed } from 'vue'
import { useRouter } from 'vue-router'
import { columns } from './components/columns'
import DataTable from './components/DataTable.vue'
import { Button } from '@/components/ui/button'

// Task and Project interfaces
interface Task {
  id: string
  name: string
  created_by_uid: string
  updated_timestamp: string
  parentTaskId: string | null
  collaborators: string[] | null
  pid: string
  desc: string
  notes: string
  priorityLevel: number
  priorityLabel: string
  // Add these fields to your backend/API if not present
  label?: string | null

  // These fields come from SCHEDULE table but are flattened into task
  status?: string | null
  deadline?: string | null
  is_recurring?: boolean | null
  next_occurrence?: string | null
  start?: string | null
  sid?: string | null
}

<<<<<<< HEAD
  return {
    // Core task fields (lifted)
    id: t.id ?? null,
    title: t.name ?? '',
    parentTaskId: t.parentTaskId ?? null,
    priority: t.priorityLabel ?? null,

    // Joined/derived
    schedule: s,
    status: s?.status ?? null,

    // Flatten subtasks recursively in a field (we'll decide whether to expand them)
    subtasks: Array.isArray(item?.subtasks)
      ? item.subtasks.map(normalizeRow)
      : []
  }
}

// ===== Methods =====
const loadTasks = async () => {
  // Guard against missing user id
  if (!USER_ID.value) {
    console.warn('[Tasks] USER_ID not ready yet; aborting loadTasks for now.')
    return
  }

  loading.value = true
  error.value = null

  console.log('=== LOADING TASKS ===')
  console.log('Current USER_ID:', USER_ID.value)
  console.log('API URL:', `${API_BASE_URL}/tasks/user/${USER_ID.value}`)

  try {
    const response = await $fetch(`${API_BASE_URL}/tasks/user/${USER_ID.value}`, {
      method: 'GET',
      headers: { 'Content-Type': 'application/json' },
    })

    console.log('✅ Tasks API Response:', response)

    // Handle different response structures
    let taskList: any[] = []
    if (Array.isArray(response)) {
      taskList = response
    } else if (Array.isArray(response?.tasks)) {
      taskList = response.tasks
    } else if (Array.isArray(response?.data)) {
      taskList = response.data
    } else if (Array.isArray(response?.result)) {
      taskList = response.result
    } else if (Array.isArray(response?.items)) {
      taskList = response.items
    } else {
      // If direct object with a single task root
      taskList = [response].filter(Boolean)
    }

    console.log('📋 Raw taskList:', taskList)

    // Normalize the tasks
    const normalized = taskList.map(normalizeRow)

    console.log('📊 Normalized tasks sample:', normalized.slice(0, 2))
    console.log('📊 ParentTaskId values:', normalized.map(t => ({ id: t.id, title: t.title, parentTaskId: t.parentTaskId })))

    // Filter to only show top-level tasks (without parentTaskId)
    tasks.value = normalized.filter(task => !task.parentTaskId)
    
    console.log('✅ Final filtered rows (top-level only):', tasks.value)
  } catch (e: any) {
    console.error('❌ Error loading tasks:', e)
    error.value = e?.data?.message || e?.message || 'Failed to load tasks'
  } finally {
    loading.value = false
    console.log('===================')
  }
}
=======
interface Project {
  id: string
  uid: string
  name: string
  desc?: string | null
  created_at: string
  tasks: Task[]
}

// Router
const router = useRouter()

// Fetch selected project from global state
const selectedProject = useState<Project | null>('selectedProject')

// Log the project if available
onMounted(() => {
  if (selectedProject.value) {
    console.log('Received project object:', selectedProject.value)
  } else {
    console.warn('No project selected. Go back and select a project first.')
  }
})

// Transform tasks from selectedProject for the table
const transformedTasks = computed(() => {
  if (!selectedProject.value?.tasks) {
    return []
  }

  return selectedProject.value.tasks.map(task => ({
    // Keep all original fields
    id: task.id,
    name: task.name,
    desc: task.desc,
    notes: task.notes,
    priorityLevel: task.priorityLevel,
    priorityLabel: task.priorityLabel,
    created_by_uid: task.created_by_uid,
    updated_timestamp: task.updated_timestamp,
    parentTaskId: task.parentTaskId,
    collaborators: task.collaborators,
    pid: task.pid,
    
    // Map to table column fields
    title: task.name, // Map 'name' to 'title' for the table
    priority: task.priorityLevel, // Map 'priorityLevel' to 'priority' for the table
    status: task.status || null, // Set to null if you don't have status in API yet
    label: task.label || null, // Set to null if you don't have label in API yet
  }))
})

const projectTitle = computed(() =>
  selectedProject.value
    ? `${selectedProject.value.name}'s Tasks`
    : 'Tasks'
)
>>>>>>> 0a09ffe9

const handleCreateTask = () => {
  router.push('/task/create')
}
</script>

<template>
  <div class="container mx-auto py-10 px-3">
    <div class="space-y-6">
      <div class="flex flex-col sm:flex-row sm:items-center sm:justify-between gap-2">
        <div class="w-full sm:w-auto">
          <h1 class="text-3xl font-bold tracking-tight">
            {{ projectTitle }}
          </h1>
          <p class="text-muted-foreground w-full sm:w-auto">
            Manage your tasks and view their details
          </p>
        </div>
        <div class="hidden sm:block">
          <Button @click="handleCreateTask">Create New Task</Button>
        </div>
      </div>
      
      <DataTable :data="transformedTasks" :columns="columns" />
      
      <div class="block sm:hidden mt-4">
        <Button class="w-full" @click="handleCreateTask">Create Task</Button>
      </div>
    </div>
  </div>
</template><|MERGE_RESOLUTION|>--- conflicted
+++ resolved
@@ -30,86 +30,6 @@
   sid?: string | null
 }
 
-<<<<<<< HEAD
-  return {
-    // Core task fields (lifted)
-    id: t.id ?? null,
-    title: t.name ?? '',
-    parentTaskId: t.parentTaskId ?? null,
-    priority: t.priorityLabel ?? null,
-
-    // Joined/derived
-    schedule: s,
-    status: s?.status ?? null,
-
-    // Flatten subtasks recursively in a field (we'll decide whether to expand them)
-    subtasks: Array.isArray(item?.subtasks)
-      ? item.subtasks.map(normalizeRow)
-      : []
-  }
-}
-
-// ===== Methods =====
-const loadTasks = async () => {
-  // Guard against missing user id
-  if (!USER_ID.value) {
-    console.warn('[Tasks] USER_ID not ready yet; aborting loadTasks for now.')
-    return
-  }
-
-  loading.value = true
-  error.value = null
-
-  console.log('=== LOADING TASKS ===')
-  console.log('Current USER_ID:', USER_ID.value)
-  console.log('API URL:', `${API_BASE_URL}/tasks/user/${USER_ID.value}`)
-
-  try {
-    const response = await $fetch(`${API_BASE_URL}/tasks/user/${USER_ID.value}`, {
-      method: 'GET',
-      headers: { 'Content-Type': 'application/json' },
-    })
-
-    console.log('✅ Tasks API Response:', response)
-
-    // Handle different response structures
-    let taskList: any[] = []
-    if (Array.isArray(response)) {
-      taskList = response
-    } else if (Array.isArray(response?.tasks)) {
-      taskList = response.tasks
-    } else if (Array.isArray(response?.data)) {
-      taskList = response.data
-    } else if (Array.isArray(response?.result)) {
-      taskList = response.result
-    } else if (Array.isArray(response?.items)) {
-      taskList = response.items
-    } else {
-      // If direct object with a single task root
-      taskList = [response].filter(Boolean)
-    }
-
-    console.log('📋 Raw taskList:', taskList)
-
-    // Normalize the tasks
-    const normalized = taskList.map(normalizeRow)
-
-    console.log('📊 Normalized tasks sample:', normalized.slice(0, 2))
-    console.log('📊 ParentTaskId values:', normalized.map(t => ({ id: t.id, title: t.title, parentTaskId: t.parentTaskId })))
-
-    // Filter to only show top-level tasks (without parentTaskId)
-    tasks.value = normalized.filter(task => !task.parentTaskId)
-    
-    console.log('✅ Final filtered rows (top-level only):', tasks.value)
-  } catch (e: any) {
-    console.error('❌ Error loading tasks:', e)
-    error.value = e?.data?.message || e?.message || 'Failed to load tasks'
-  } finally {
-    loading.value = false
-    console.log('===================')
-  }
-}
-=======
 interface Project {
   id: string
   uid: string
@@ -167,7 +87,6 @@
     ? `${selectedProject.value.name}'s Tasks`
     : 'Tasks'
 )
->>>>>>> 0a09ffe9
 
 const handleCreateTask = () => {
   router.push('/task/create')
