--- conflicted
+++ resolved
@@ -192,17 +192,11 @@
   }
 }
 
-<<<<<<< HEAD
     // Normalize single task response
     task.value = data.task
     task.value.schedule = data.schedule?.data || null
     task.value.project = data.task.project || null
     task.value.metadata = data.metadata || {}
-=======
-const cancelEditTask = () => {
-  editingTask.value = false
-}
->>>>>>> 37b1981f
 
 const saveTask = async () => {
   try {
@@ -481,7 +475,6 @@
                   </div>
                 </div>
 
-<<<<<<< HEAD
         <!-- Subtasks -->
         <div v-if="task.subtasks?.length" class="mt-6">
           <h3 class="text-lg font-semibold mb-2">Subtasks</h3>
@@ -490,105 +483,6 @@
             :key="sub.id"
             :subtask="sub"
           />
-=======
-                <!-- Action Buttons -->
-                <div class="flex gap-2 ml-4">
-                  <template v-if="editingSubtask === sub.id">
-                    <button 
-                      @click="saveSubtask(sub.id)"
-                      class="p-2 bg-green-600 text-white rounded hover:bg-green-700 transition"
-                      title="Save"
-                    >
-                      <svg xmlns="http://www.w3.org/2000/svg" width="16" height="16"
-                           viewBox="0 0 24 24" fill="none" stroke="currentColor"
-                           stroke-width="2" stroke-linecap="round" stroke-linejoin="round">
-                        <polyline points="20 6 9 17 4 12" />
-                      </svg>
-                    </button>
-                    <button 
-                      @click="cancelEditSubtask"
-                      class="p-2 bg-gray-400 text-white rounded hover:bg-gray-500 transition"
-                      title="Cancel"
-                    >
-                      <svg xmlns="http://www.w3.org/2000/svg" width="16" height="16"
-                           viewBox="0 0 24 24" fill="none" stroke="currentColor"
-                           stroke-width="2" stroke-linecap="round" stroke-linejoin="round">
-                        <line x1="18" x2="6" y1="6" y2="18" />
-                        <line x1="6" x2="18" y1="6" y2="18" />
-                      </svg>
-                    </button>
-                  </template>
-                  <template v-else>
-                    <button 
-                      @click="startEditSubtask(sub)"
-                      class="p-2 bg-blue-600 text-white rounded hover:bg-blue-700 transition"
-                      title="Edit"
-                    >
-                      <svg xmlns="http://www.w3.org/2000/svg" width="16" height="16"
-                           viewBox="0 0 24 24" fill="none" stroke="currentColor"
-                           stroke-width="2" stroke-linecap="round" stroke-linejoin="round">
-                        <path d="M17 3a2.85 2.83 0 1 1 4 4L7.5 20.5 2 22l1.5-5.5Z" />
-                      </svg>
-                    </button>
-                    <button 
-                      @click="deleteSubtask(sub.id)"
-                      class="p-2 bg-red-600 text-white rounded hover:bg-red-700 transition"
-                      title="Delete"
-                    >
-                      <svg xmlns="http://www.w3.org/2000/svg" width="16" height="16"
-                           viewBox="0 0 24 24" fill="none" stroke="currentColor"
-                           stroke-width="2" stroke-linecap="round" stroke-linejoin="round">
-                        <path d="M3 6h18" />
-                        <path d="M19 6v14c0 1-1 2-2 2H7c-1 0-2-1-2-2V6" />
-                        <path d="M8 6V4c0-1 1-2 2-2h4c1 0 2 1 2 2v2" />
-                      </svg>
-                    </button>
-                  </template>
-                </div>
-              </div>
-            </div>
-
-            <!-- Expanded Details -->
-            <div v-if="expandedSubtasks.has(sub.id)" class="px-4 pb-4 pt-2 bg-gray-50 border-t border-gray-200">
-              <div class="ml-8 space-y-3 text-sm">
-                <div v-if="editingSubtask === sub.id || sub.desc">
-                  <span class="font-medium block mb-1">Description:</span>
-                  <textarea 
-                    v-if="editingSubtask === sub.id"
-                    v-model="subtaskEditForm.desc"
-                    rows="2"
-                    class="w-full px-3 py-2 border border-gray-300 rounded-lg focus:outline-none focus:ring-2 focus:ring-blue-500"
-                    placeholder="Description"
-                  ></textarea>
-                  <p v-else class="text-gray-700">{{ sub.desc || 'N/A' }}</p>
-                </div>
-                
-                <div v-if="editingSubtask === sub.id || sub.notes">
-                  <span class="font-medium block mb-1">Notes:</span>
-                  <textarea 
-                    v-if="editingSubtask === sub.id"
-                    v-model="subtaskEditForm.notes"
-                    rows="2"
-                    class="w-full px-3 py-2 border border-gray-300 rounded-lg focus:outline-none focus:ring-2 focus:ring-blue-500"
-                    placeholder="Notes"
-                  ></textarea>
-                  <p v-else class="text-gray-700">{{ sub.notes || 'N/A' }}</p>
-                </div>
-                
-                <div v-if="sub.priorityLabel">
-                  <span class="font-medium">Priority:</span>
-                  <input 
-                    v-if="editingSubtask === sub.id"
-                    v-model="subtaskEditForm.priorityLabel"
-                    class="ml-2 px-2 py-1 border border-gray-300 rounded"
-                    placeholder="Priority"
-                  />
-                  <span v-else class="ml-2 text-gray-700">{{ sub.priorityLabel }}</span>
-                </div>
-              </div>
-            </div>
-          </div>
->>>>>>> 37b1981f
         </div>
       </div>
 
