--- conflicted
+++ resolved
@@ -51,18 +51,8 @@
 const loading = ref(false)
 const error = ref<string | null>(null)
 
-<<<<<<< HEAD
-// Get current user data from middleware
-const userData = useState<any>('userData')
-
-// Get current user ID
-const currentUserId = computed(() => {
-  return userData.value?.user?.id || null
-})
-=======
 // Get current user data from auth state
 const userData = useState<{ user: { id: string; email: string; role: string; name: string } } | null>("userData")
->>>>>>> 8b0fd026
 
 // Fetch project by project ID
 const fetchProjectById = async (projectId: string) => {
@@ -80,7 +70,6 @@
     const data = await res.json()
     selectedProject.value = data.project
     console.log('Fetched project by ID:', data.project)
-    console.log('Current user ID:', currentUserId.value)
   } catch (err: any) {
     console.error('Error fetching project:', err)
     error.value = err.message || 'Failed to fetch project'
@@ -88,72 +77,6 @@
     loading.value = false
   }
 }
-
-// Helper function to check if user has access to a task
-const canUserAccessTask = (task: Task): boolean => {
-  console.log('\n--- Checking Access for Task:', task.name, '---')
-  console.log('1) My User ID:', currentUserId.value)
-  
-  if (!currentUserId.value) {
-    console.warn('No current user ID found')
-    return false
-  }
-
-  // Case 1: User is the creator
-  console.log('Task Creator ID:', task.created_by_uid)
-  console.log('Am I the creator?', task.created_by_uid === currentUserId.value)
-  
-  if (task.created_by_uid === currentUserId.value) {
-    console.log(`✓ User is creator of task: ${task.name}`)
-    return true
-  }
-
-  // Case 2: User is a collaborator
-  if (task.collaborators && Array.isArray(task.collaborators)) {
-    console.log('2) Checking collaborators array...')
-    console.log('Total collaborators:', task.collaborators.length)
-    
-    let isCollaborator = false
-    task.collaborators.forEach((collab, index) => {
-      if (collab) {
-        console.log(`   Collaborator ${index + 1}:`)
-        console.log(`   - Collaborator ID: ${collab.id}`)
-        console.log(`   - Collaborator Name: ${collab.name}`)
-        const isMatch = collab.id === currentUserId.value
-        console.log(`   3) Is my user ID same as this collaborator ID? ${isMatch}`)
-        if (isMatch) {
-          isCollaborator = true
-        }
-      }
-    })
-    
-    if (isCollaborator) {
-      console.log(`✓ User is collaborator on task: ${task.name}`)
-      return true
-    }
-  } else {
-    console.log('No collaborators array or empty array')
-  }
-
-  // Case 3: User is neither creator nor collaborator
-  console.log(`✗ User has no access to task: ${task.name}`)
-  return false
-}
-
-// Filter tasks based on user access
-const accessibleTasks = computed(() => {
-  if (!selectedProject.value?.tasks || !currentUserId.value) {
-    return []
-  }
-  
-  const filtered = selectedProject.value.tasks.filter(task => canUserAccessTask(task))
-  console.log('\n=== ACCESSIBLE TASKS SUMMARY ===')
-  console.log('Total tasks in project:', selectedProject.value.tasks.length)
-  console.log('Accessible tasks after filtering:', filtered.length)
-  console.log('Accessible task names:', filtered.map(t => t.name))
-  
-  return filtered
-})
 
 // On mount, check if project is in state, otherwise fetch from URL
 onMounted(async () => {
@@ -167,7 +90,6 @@
     await fetchProjectById(projectId)
   } else if (selectedProject.value) {
     console.log('Using project from state:', selectedProject.value)
-    console.log('Current user ID:', currentUserId.value)
   } else {
     console.warn('No project ID in URL and no project in state')
   }
@@ -180,27 +102,6 @@
   }
 })
 
-<<<<<<< HEAD
-// Separate main tasks from subtasks (ONLY from accessible tasks)
-const mainTasks = computed(() => {
-  if (!accessibleTasks.value.length) return []
-  // Only return tasks that don't have a parentTaskId
-  const mains = accessibleTasks.value.filter(task => !task.parentTaskId)
-  
-  console.log('\n=== MAIN TASKS vs SUBTASKS ===')
-  console.log('Main tasks (no parentTaskId):', mains.length)
-  console.log('Main task names:', mains.map(t => t.name))
-  
-  const subs = accessibleTasks.value.filter(task => task.parentTaskId)
-  console.log('Subtasks (have parentTaskId):', subs.length)
-  console.log('Subtask names:', subs.map(t => `${t.name} (parent: ${t.parentTaskId})`))
-  
-  return mains
-})
-
-const subtasksByParentId = computed(() => {
-  if (!accessibleTasks.value.length) return {}
-=======
 // Filtered main + sub tasks for current user
 const mainTasks = computed(() => {
   if (!selectedProject.value?.tasks || !userData.value?.user?.id) return []
@@ -232,19 +133,14 @@
 
 const subtasksByParentId = computed(() => {
   if (!selectedProject.value?.tasks || !userData.value?.user?.id) return {}
->>>>>>> 8b0fd026
   
   const currentUserId = userData.value.user.id
   const map: Record<string, Task[]> = {}
-<<<<<<< HEAD
-  accessibleTasks.value.forEach(task => {
-=======
   
   // Get list of accessible parent task IDs
   const accessibleParentIds = new Set(mainTasks.value.map(t => t.id))
   
   selectedProject.value.tasks.forEach(task => {
->>>>>>> 8b0fd026
     const parentId = task.parentTaskId
     // Only include subtasks whose parent is accessible
     if (parentId && accessibleParentIds.has(parentId)) {
@@ -290,31 +186,20 @@
   }))
 })
 
-// Calculate progress data from ALL ACCESSIBLE TASKS (including subtasks)
+// Calculate progress data from MAIN TASKS ONLY (exclude subtasks)
 const progressData = computed(() => {
-  if (!accessibleTasks.value.length) {
+  if (!selectedProject.value?.tasks) {
     return { done: 0, ongoing: 0, toDo: 0, total: 0 }
   }
 
-<<<<<<< HEAD
-  // Count ALL accessible tasks (both main tasks and subtasks)
-  const tasks = accessibleTasks.value
-=======
   // Only count main tasks that are accessible (tasks without parentTaskId and user has access)
   const tasks = mainTasks.value
   console.log(tasks)
->>>>>>> 8b0fd026
   const done = tasks.filter(t => t.status === 'done').length
   const ongoing = tasks.filter(t => t.status === 'ongoing').length
   const toDo = tasks.filter(t => t.status === 'to do').length
   const total = tasks.length
 
-  console.log('\n=== PROGRESS CALCULATION ===')
-  console.log('Total accessible tasks (main + subtasks):', total)
-  console.log('Done:', done)
-  console.log('Ongoing:', ongoing)
-  console.log('To Do:', toDo)
-
   return { done, ongoing, toDo, total }
 })
 
@@ -330,52 +215,14 @@
   }
 })
 
-<<<<<<< HEAD
-// Get unique collaborators from ACCESSIBLE tasks only (including creators)
-const uniqueCollaborators = computed(() => {
-  if (!accessibleTasks.value.length) return []
-=======
 // Get unique collaborators from accessible tasks only (including subtasks)
 const uniqueCollaborators = computed(() => {
   if (!selectedProject.value?.tasks || !userData.value?.user?.id) return []
->>>>>>> 8b0fd026
 
   const collabMap = new Map<string, { id: string; name: string }>()
   const currentUserId = userData.value.user.id
   const accessibleParentIds = new Set(mainTasks.value.map(t => t.id))
   
-<<<<<<< HEAD
-  accessibleTasks.value.forEach(task => {
-    // Add the task creator
-    if (task.created_by_uid) {
-      // Try to get creator info from the task's created_by field if it exists
-      const creatorInfo = (task as any).created_by
-      if (creatorInfo && creatorInfo.id && creatorInfo.name) {
-        collabMap.set(creatorInfo.id, { id: creatorInfo.id, name: creatorInfo.name })
-      } else {
-        // If no created_by info, just use the UID (we'll need to handle the name)
-        if (!collabMap.has(task.created_by_uid)) {
-          // Try to find the creator's name from other tasks or collaborators
-          const existingEntry = collabMap.get(task.created_by_uid)
-          if (!existingEntry) {
-            collabMap.set(task.created_by_uid, { 
-              id: task.created_by_uid, 
-              name: 'Task Creator' // Fallback name
-            })
-          }
-        }
-      }
-    }
-    
-    // Add collaborators
-    if (task.collaborators && Array.isArray(task.collaborators)) {
-      task.collaborators.forEach(collab => {
-        if (collab && typeof collab === 'object' && 'id' in collab && 'name' in collab) {
-          const collaborator = collab as { id: string; name: string }
-          collabMap.set(collaborator.id, { id: collaborator.id, name: collaborator.name })
-        }
-      })
-=======
   // Iterate through all tasks
   selectedProject.value.tasks.forEach(task => {
     // Include task if it's a main task the user has access to, or a subtask of an accessible parent
@@ -394,7 +241,6 @@
           }
         })
       }
->>>>>>> 8b0fd026
     }
   })
 
@@ -473,6 +319,7 @@
             Manage your tasks and view their details
           </p>
         </div>
+        <!-- Desktop Create Button - Hidden, will be shown below with "Tasks" -->
       </div>
 
       <!-- Loading State -->
@@ -483,11 +330,6 @@
       <!-- Error State -->
       <div v-else-if="error" class="text-center py-8 text-destructive">
         {{ error }}
-      </div>
-
-      <!-- No User ID Warning -->
-      <div v-else-if="!currentUserId" class="text-center py-8 text-destructive">
-        Unable to load user information. Please log in again.
       </div>
 
       <!-- Progress and Collaborators Cards - RESPONSIVE -->
@@ -644,17 +486,17 @@
       </div>
 
       <!-- Tasks Title + Create Button (Desktop only) -->
-      <div v-if="!loading && !error && currentUserId" class="flex flex-col sm:flex-row sm:items-center sm:justify-between gap-2">
+      <div v-if="!loading && !error" class="flex flex-col sm:flex-row sm:items-center sm:justify-between gap-2">
         <h2 class="text-2xl font-bold tracking-tight">Tasks</h2>
         <div class="hidden sm:block">
           <Button @click="handleCreateTask">Create New Task</Button>
         </div>
       </div>
       
-      <DataTable v-if="!loading && !error && currentUserId" :data="transformedTasks" :columns="columns" />
+      <DataTable v-if="!loading && !error" :data="transformedTasks" :columns="columns" />
       
       <!-- Mobile Create Button - Bottom of page -->
-      <div v-if="!loading && !error && currentUserId" class="block sm:hidden mt-4">
+      <div class="block sm:hidden mt-4">
         <Button class="w-full" @click="handleCreateTask">Create Task</Button>
       </div>
     </div>
